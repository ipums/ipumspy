<<<<<<< HEAD
# This file is part of ipumspy.
# For copyright and licensing information, see the NOTICE and LICENSE files
# in this project's top-level directory, and also on-line at:
#   https://github.com/ipums/ipumspy
=======
from pathlib import Path
>>>>>>> f05891cb

import pytest
from dotenv import load_dotenv


def pytest_addoption(parser):
    parser.addoption(
        "--runslow", action="store_true", default=False, help="run slow tests",
    )


def pytest_collection_modifyitems(config, items):
    if config.getoption("--runslow"):
        # --runslow given in cli: do not skip slow tests
        return
    skip_slow = pytest.mark.skip(reason="need --runslow option to run")
    for item in items:
        if "slow" in item.keywords:
            item.add_marker(skip_slow)


@pytest.fixture(scope="session")
def environment_variables():
    """
    Test envrionment variables are stored in .env.test
    """
    filename = Path(__file__).parent / ".env.test"
    load_dotenv(dotenv_path=filename)<|MERGE_RESOLUTION|>--- conflicted
+++ resolved
@@ -1,11 +1,9 @@
-<<<<<<< HEAD
 # This file is part of ipumspy.
 # For copyright and licensing information, see the NOTICE and LICENSE files
 # in this project's top-level directory, and also on-line at:
 #   https://github.com/ipums/ipumspy
-=======
+
 from pathlib import Path
->>>>>>> f05891cb
 
 import pytest
 from dotenv import load_dotenv
