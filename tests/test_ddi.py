--- conflicted
+++ resolved
@@ -64,7 +64,6 @@
         cps_ddi.get_variable_info("foo")
 
 
-<<<<<<< HEAD
 def test_ddi_codebook(cps_ddi: ddi.Codebook):
     # sample descriptions/names
     # looks like the test ddi was generated several versions ago
@@ -133,7 +132,8 @@
         "\n"
         "(4) Use it for GOOD -- never for EVIL."
     )
-=======
+
+
 def test_get_all_types(cps_ddi: ddi.Codebook, cps_df: pd.DataFrame):
 
     var_types = {
@@ -257,5 +257,4 @@
         cps_ddi2.get_all_types(type_format="vartype", string_pyarrow=True)
 
     with pytest.raises(ValueError):
-        cps_ddi2.get_all_types(type_format="python_type", string_pyarrow=True)
->>>>>>> 3619db44
+        cps_ddi2.get_all_types(type_format="python_type", string_pyarrow=True)