--- conflicted
+++ resolved
@@ -3,12 +3,6 @@
 import pickle
 import subprocess
 import time
-<<<<<<< HEAD
-from pathlib import Path
-
-import pytest
-import yaml
-=======
 import yaml
 import json
 import pickle
@@ -17,7 +11,6 @@
 
 import pytest
 import vcr
->>>>>>> a8ce6d25
 
 from ipumspy import api, readers
 from ipumspy.api import (
@@ -248,7 +241,76 @@
     }
 
 
-<<<<<<< HEAD
+@pytest.mark.vcr
+def test_submit_extract_live(live_api_client: IpumsApiClient):
+    """
+    Confirm that test extract submits properly
+    """
+    extract = UsaExtract(
+        ["us2012b"],
+        ["AGE", "SEX"],
+    )
+
+    live_api_client.submit_extract(extract)
+    assert live_api_client.extract_status(extract) == "queued"
+
+
+@pytest.mark.vcr
+def test_download_extract(live_api_client: IpumsApiClient, tmpdir: Path):
+    """
+    Confirm that extract data and attendant files can be downloaded
+    """
+    live_api_client.download_extract(
+        collection="usa", extract="136", download_dir=tmpdir
+    )
+    assert (tmpdir / "usa_00136.dat.gz").exists()
+    assert (tmpdir / "usa_00136.xml").exists()
+
+
+@pytest.mark.vcr
+def test_download_extract_stata(live_api_client: IpumsApiClient, tmpdir: Path):
+    """
+    Confirm that extract data and attendant files (Stata) can be downloaded
+    """
+    live_api_client.download_extract(
+        collection="usa", extract="136", stata_command_file=True, download_dir=tmpdir
+    )
+    assert (tmpdir / "usa_00136.do").exists()
+
+
+@pytest.mark.vcr
+def test_download_extract_spss(live_api_client: IpumsApiClient, tmpdir: Path):
+    """
+    Confirm that extract data and attendant files (SPSS) can be downloaded
+    """
+    live_api_client.download_extract(
+        collection="usa", extract="136", spss_command_file=True, download_dir=tmpdir
+    )
+    assert (tmpdir / "usa_00136.sps").exists()
+
+
+@pytest.mark.vcr
+def test_download_extract_sas(live_api_client: IpumsApiClient, tmpdir: Path):
+    """
+    Confirm that extract data and attendant files (SAS) can be downloaded
+    """
+    live_api_client.download_extract(
+        collection="usa", extract="136", sas_command_file=True, download_dir=tmpdir
+    )
+    assert (tmpdir / "usa_00136.sas").exists()
+
+
+@pytest.mark.vcr
+def test_download_extract_r(live_api_client: IpumsApiClient, tmpdir: Path):
+    """
+    Confirm that extract data and attendant files (R) can be downloaded
+    """
+    live_api_client.download_extract(
+        collection="usa", extract="136", r_command_file=True, download_dir=tmpdir
+    )
+    assert (tmpdir / "usa_00136.R").exists()
+
+
 def test_extract_from_ddi(fixtures_path: Path):
     ddi_codebook = readers.read_ipums_ddi(fixtures_path / "usa_00136.xml")
     extract = extract_from_ddi(ddi_codebook)
@@ -267,74 +329,4 @@
         "SEX",
         "AGE",
     ]
-    assert extract.data_format == "fixed_width"
-=======
-@pytest.mark.vcr
-def test_submit_extract_live(live_api_client: IpumsApiClient):
-    """
-    Confirm that test extract submits properly
-    """
-    extract = UsaExtract(
-        ["us2012b"],
-        ["AGE", "SEX"],
-    )
-
-    live_api_client.submit_extract(extract)
-    assert live_api_client.extract_status(extract) == "queued"
-
-
-@pytest.mark.vcr
-def test_download_extract(live_api_client: IpumsApiClient, tmpdir: Path):
-    """
-    Confirm that extract data and attendant files can be downloaded
-    """
-    live_api_client.download_extract(
-        collection="usa", extract="136", download_dir=tmpdir
-    )
-    assert (tmpdir / "usa_00136.dat.gz").exists()
-    assert (tmpdir / "usa_00136.xml").exists()
-
-
-@pytest.mark.vcr
-def test_download_extract_stata(live_api_client: IpumsApiClient, tmpdir: Path):
-    """
-    Confirm that extract data and attendant files (Stata) can be downloaded
-    """
-    live_api_client.download_extract(
-        collection="usa", extract="136", stata_command_file=True, download_dir=tmpdir
-    )
-    assert (tmpdir / "usa_00136.do").exists()
-
-
-@pytest.mark.vcr
-def test_download_extract_spss(live_api_client: IpumsApiClient, tmpdir: Path):
-    """
-    Confirm that extract data and attendant files (SPSS) can be downloaded
-    """
-    live_api_client.download_extract(
-        collection="usa", extract="136", spss_command_file=True, download_dir=tmpdir
-    )
-    assert (tmpdir / "usa_00136.sps").exists()
-
-
-@pytest.mark.vcr
-def test_download_extract_sas(live_api_client: IpumsApiClient, tmpdir: Path):
-    """
-    Confirm that extract data and attendant files (SAS) can be downloaded
-    """
-    live_api_client.download_extract(
-        collection="usa", extract="136", sas_command_file=True, download_dir=tmpdir
-    )
-    assert (tmpdir / "usa_00136.sas").exists()
-
-
-@pytest.mark.vcr
-def test_download_extract_r(live_api_client: IpumsApiClient, tmpdir: Path):
-    """
-    Confirm that extract data and attendant files (R) can be downloaded
-    """
-    live_api_client.download_extract(
-        collection="usa", extract="136", r_command_file=True, download_dir=tmpdir
-    )
-    assert (tmpdir / "usa_00136.R").exists()
->>>>>>> a8ce6d25
+    assert extract.data_format == "fixed_width"